--- conflicted
+++ resolved
@@ -13,13 +13,8 @@
 
 setup(
     name="magpiem",
-<<<<<<< HEAD
-    version="0.2.11",
-    description="Automated cleaning of sub-Tomogram particle picking",
-=======
     version="0.2.12",
     description="Automated cleaning of sub-tomogram particle picking",
->>>>>>> 13bc9c81
     long_description=long_description,
     author="Frank Nightingale",
     author_email="frank.nightingale@linacre.ox.ac.uk",
