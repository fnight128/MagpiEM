--- conflicted
+++ resolved
@@ -143,13 +143,10 @@
     position: np.ndarray
     direction: np.ndarray
 
-<<<<<<< HEAD
     avg_curvature: float
 
     subtomo: object
 
-=======
->>>>>>> befec798
     particles: set()
 
     regions: dict()
